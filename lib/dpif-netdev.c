--- conflicted
+++ resolved
@@ -2606,14 +2606,11 @@
     ovs_mutex_unlock(&dp->non_pmd_mutex);
     dp_netdev_pmd_unref(non_pmd);
 
-<<<<<<< HEAD
     tnl_neigh_cache_run();
-=======
     /* XXX: If workload is too heavy we could add a separate thread. */
     conntrack_run(&dp->conntrack);
 
     tnl_arp_cache_run();
->>>>>>> dec2f817
     tnl_port_map_run();
     new_tnl_seq = seq_read(tnl_conf_seq);
 
@@ -3959,17 +3956,10 @@
     dpif_netdev_enable_upcall,
     dpif_netdev_disable_upcall,
     dpif_netdev_get_datapath_version,
-<<<<<<< HEAD
-    NULL,                       /* ct_dump_start */
-    NULL,                       /* ct_dump_next */
-    NULL,                       /* ct_dump_done */
-    NULL,                       /* ct_flush */
-=======
     dpif_netdev_ct_dump_start,
     dpif_netdev_ct_dump_next,
     dpif_netdev_ct_dump_done,
     dpif_netdev_ct_flush,
->>>>>>> dec2f817
 };
 
 static void
